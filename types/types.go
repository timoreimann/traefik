--- conflicted
+++ resolved
@@ -56,21 +56,13 @@
 
 // Frontend holds frontend configuration.
 type Frontend struct {
-<<<<<<< HEAD
 	EntryPoints          []string         `json:"entryPoints,omitempty"`
 	Backend              string           `json:"backend,omitempty"`
 	Routes               map[string]Route `json:"routes,omitempty"`
 	PassHostHeader       bool             `json:"passHostHeader,omitempty"`
 	Priority             int              `json:"priority"`
+	BasicAuth            []string         `json:"basicAuth"`
 	WhitelistSourceRange []string         `json:"whitelistSourceRange,omitempty"`
-=======
-	EntryPoints    []string         `json:"entryPoints,omitempty"`
-	Backend        string           `json:"backend,omitempty"`
-	Routes         map[string]Route `json:"routes,omitempty"`
-	PassHostHeader bool             `json:"passHostHeader,omitempty"`
-	Priority       int              `json:"priority"`
-	BasicAuth      []string         `json:"basicAuth"`
->>>>>>> 5a8215a1
 }
 
 // LoadBalancerMethod holds the method of load balancing to use.
